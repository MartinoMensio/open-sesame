--- conflicted
+++ resolved
@@ -14,15 +14,15 @@
 
 ## Data Preprocessing
 
-This codebase only handles data in the XML format specified under FrameNet. The default version used in FrameNet 1.5, but this is compatible with versions 1.6 and 1.7. 
+This codebase only handles data in the XML format specified under FrameNet. The default version used in FrameNet 1.5, but the codebase is compatible with versions 1.6 and 1.7.
 
 As a first step the data is preprocessed for ease of readability.
 
-1. First, create a `data/` directory here, download FrameNet version 1.$x and place it under `data/fndata-1.$x/`. The default version used in this repository is FN 1.5.
+1. First, create a `data/` directory here, download FrameNet version 1.$x and place it under `data/fndata-1.$x/`.
 
 2. Second, this project uses pretrained [GloVe word embeddings](https://nlp.stanford.edu/projects/glove/) of 100 dimensions. Download and extract them under `data/`.
 
-3. Third, make alterations to the configurations in `configurations/global_config.json`, if you have decided to either use a different version of FrameNet, or different pretrained embeddings, etc.
+3. Optionally, make alterations to the configurations in `configurations/global_config.json`, if you have decided to either use a different version of FrameNet, or different pretrained embeddings, etc.
 
 4. Preprocess the data by first converting into a [format similar to CoNLL 2009](https://ufal.mff.cuni.cz/conll2009-st/task-description.html), but with BIO tags, by executing:
 ```sh
@@ -45,11 +45,7 @@
 
 ## Pre-trained Models
 
-<<<<<<< HEAD
 [Download](http://www.cs.cmu.edu/~sswayamd/open-sesame-v1.1-models/pretrained.tar.gz) under base-directory, this will create a `logs/` directory containing pre-trained models for target (accuracy = 72.9 on test), frame (accuracy = 86.4 on test, with gold targets) and argument identification (f1 = 60.6 on test with gold targets and frames) for FrameNet 1.5.
-=======
-[Download](http://www.cs.cmu.edu/~sswayamd/open-sesame-v1.1-models/pretrained.tar.gz) and place under the base directory. This will create a `logs/` directory with pretrained models, for target (accuracy = 72.9 on test), frame (accuracy = 86.4 on test, with gold targets) and argument identification (f1 = 60.6 on test with gold targets and frames).
->>>>>>> a57c3d5f
 
 ## Test
 To test under the above model, execute:
@@ -83,7 +79,6 @@
 For predicting targets, frames and arguments on unannotated data, pretrained models are needed. Input needs to be specified in a file containing one sentence per line. The following steps result in the full frame-semantic parsing of the sentences:
 
 ```sh
-<<<<<<< HEAD
 $ python -m sesame.targetid --mode predict \
                             --model_name pretrained-targetid \
                             --raw_input sentences.txt
@@ -93,11 +88,6 @@
 $ python -m sesame.argid --mode predict \
                          --model_name pretrained-argid \
                          --raw_input logs/pretrained-frameid/predicted-frames.conll
-=======
-$ python -m sesame.targetid --model_name pretrained-targetid --mode predict --raw_input sentences.txt
-$ python -m sesame.frameid --model_name pretrained-frameid --mode predict --raw_input logs/pretrained-targetid/predicted-targets.conll
-$ python -m sesame.segrnn-argid --model_name pretrained-argid --mode predict --raw_input logs/pretrained-frameid/predicted-frames.conll
->>>>>>> a57c3d5f
 ```
 
 The resulting frame-semantic parses will be written to `logs/pretrained-argid/predicted-args.conll` in the same CoNLL 2009-like format.
